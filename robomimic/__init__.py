--- conflicted
+++ resolved
@@ -1,8 +1,4 @@
-<<<<<<< HEAD
-__version__ = "0.3.0"
-=======
 __version__ = "0.3.1"
->>>>>>> b4f2d173
 
 
 # stores released dataset links and rollout horizons in global dictionary.
@@ -94,19 +90,11 @@
         register_dataset_link(task=task, dataset_type="mg", hdf5_type="low_dim_sparse", horizon=horizon,
             link="http://downloads.cs.stanford.edu/downloads/rt_benchmark/{}/mg/low_dim_sparse_v141.hdf5".format(task))
         register_dataset_link(task=task, dataset_type="mg", hdf5_type="image_sparse", horizon=horizon,
-<<<<<<< HEAD
-            link="http://downloads.cs.stanford.edu/downloads/rt_benchmark/{}/mg/image_sparse_v141.hdf5".format(task))
-        register_dataset_link(task=task, dataset_type="mg", hdf5_type="low_dim_dense", horizon=horizon,
-            link="http://downloads.cs.stanford.edu/downloads/rt_benchmark/{}/mg/low_dim_dense_v141.hdf5".format(task))
-        register_dataset_link(task=task, dataset_type="mg", hdf5_type="image_dense", horizon=horizon,
-            link="http://downloads.cs.stanford.edu/downloads/rt_benchmark/{}/mg/image_dense_v141.hdf5".format(task))
-=======
             link=None)
         register_dataset_link(task=task, dataset_type="mg", hdf5_type="low_dim_dense", horizon=horizon,
             link="http://downloads.cs.stanford.edu/downloads/rt_benchmark/{}/mg/low_dim_dense_v141.hdf5".format(task))
         register_dataset_link(task=task, dataset_type="mg", hdf5_type="image_dense", horizon=horizon,
             link=None)
->>>>>>> b4f2d173
 
     # can-paired dataset
     register_dataset_link(task="can", dataset_type="paired", hdf5_type="raw", horizon=400,
