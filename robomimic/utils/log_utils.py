"""
This file contains utility classes and functions for logging to stdout, stderr,
and to tensorboard.
"""
import os
import sys
import numpy as np
from datetime import datetime
from contextlib import contextmanager
import textwrap
import time
from tqdm import tqdm
from termcolor import colored

import robomimic

# global list of warning messages can be populated with @log_warning and flushed with @flush_warnings
WARNINGS_BUFFER = []


class PrintLogger(object):
    """
    This class redirects print statements to both console and a file.
    """
    def __init__(self, log_file):
        self.terminal = sys.stdout
        print('STDOUT will be forked to %s' % log_file)
        self.log_file = open(log_file, "a")

    def fileno(self):
        return self.terminal.fileno()

    def write(self, message):
        self.terminal.write(message)
        self.log_file.write(message)
        self.log_file.flush()

    def flush(self):
        # this flush method is needed for python 3 compatibility.
        # this handles the flush command by doing nothing.
        # you might want to specify some extra behavior here.
        pass


class DataLogger(object):
    """
    Logging class to log metrics to tensorboard and/or retrieve running statistics about logged data.
    """
    def __init__(self, log_dir, config, log_tb=True, log_wandb=False):
        """
        Args:
            log_dir (str): base path to store logs
            log_tb (bool): whether to use tensorboard logging
        """
        self._tb_logger = None
        self._wandb_logger = None
        self._data = dict() # store all the scalar data logged so far

        if log_tb:
            from tensorboardX import SummaryWriter
            self._tb_logger = SummaryWriter(os.path.join(log_dir, 'tb'))

        if log_wandb:
            import wandb
            import robomimic.macros as Macros
            
            # set up wandb api key if specified in macros
            if Macros.WANDB_API_KEY is not None:
                os.environ["WANDB_API_KEY"] = Macros.WANDB_API_KEY

            assert Macros.WANDB_ENTITY is not None, "WANDB_ENTITY macro is set to None." \
                    "\nSet this macro in {base_path}/macros_private.py" \
<<<<<<< HEAD
                    "\nIf this file does not exist, first run {base_path}/scripts/setup_macros.py".format(base_path=robomimic.__path__[0])
=======
                    "\nIf this file does not exist, first run python {base_path}/scripts/setup_macros.py".format(base_path=robomimic.__path__[0])
>>>>>>> b4f2d173
            
            # attempt to set up wandb 10 times. If unsuccessful after these trials, don't use wandb
            num_attempts = 10
            for attempt in range(num_attempts):
                try:
                    # set up wandb
                    self._wandb_logger = wandb

                    self._wandb_logger.init(
                        entity=Macros.WANDB_ENTITY,
                        project=config.experiment.logging.wandb_proj_name,
                        name=config.experiment.name,
                        dir=log_dir,
                        mode=("offline" if attempt == num_attempts - 1 else "online"),
                    )

                    # set up info for identifying experiment
                    wandb_config = {k: v for (k, v) in config.meta.items() if k not in ["hp_keys", "hp_values"]}
                    for (k, v) in zip(config.meta["hp_keys"], config.meta["hp_values"]):
                        wandb_config[k] = v
                    if "algo" not in wandb_config:
                        wandb_config["algo"] = config.algo_name
                    self._wandb_logger.config.update(wandb_config)

                    break
                except Exception as e:
                    log_warning("wandb initialization error (attempt #{}): {}".format(attempt + 1, e))
                    self._wandb_logger = None
                    time.sleep(30)

    def record(self, k, v, epoch, data_type='scalar', log_stats=False):
        """
        Record data with logger.
        Args:
            k (str): key string
            v (float or image): value to store
            epoch: current epoch number
            data_type (str): the type of data. either 'scalar' or 'image'
            log_stats (bool): whether to store the mean/max/min/std for all data logged so far with key k
        """

        assert data_type in ['scalar', 'image']

        if data_type == 'scalar':
            # maybe update internal cache if logging stats for this key
            if log_stats or k in self._data: # any key that we're logging or previously logged
                if k not in self._data:
                    self._data[k] = []
                self._data[k].append(v)

        # maybe log to tensorboard
        if self._tb_logger is not None:
            if data_type == 'scalar':
                self._tb_logger.add_scalar(k, v, epoch)
                if log_stats:
                    stats = self.get_stats(k)
                    for (stat_k, stat_v) in stats.items():
                        stat_k_name = '{}-{}'.format(k, stat_k)
                        self._tb_logger.add_scalar(stat_k_name, stat_v, epoch)
            elif data_type == 'image':
                self._tb_logger.add_images(k, img_tensor=v, global_step=epoch, dataformats="NHWC")

        if self._wandb_logger is not None:
            try:
                if data_type == 'scalar':
                    self._wandb_logger.log({k: v}, step=epoch)
                    if log_stats:
                        stats = self.get_stats(k)
                        for (stat_k, stat_v) in stats.items():
<<<<<<< HEAD
                            self._wandb_logger.log({stat_k: stat_v}, step=epoch)
=======
                            self._wandb_logger.log({"{}/{}".format(k, stat_k): stat_v}, step=epoch)
>>>>>>> b4f2d173
                elif data_type == 'image':
                    raise NotImplementedError
            except Exception as e:
                log_warning("wandb logging: {}".format(e))

    def get_stats(self, k):
        """
        Computes running statistics for a particular key.
        Args:
            k (str): key string
        Returns:
            stats (dict): dictionary of statistics
        """
        stats = dict()
        stats['mean'] = np.mean(self._data[k])
        stats['std'] = np.std(self._data[k])
        stats['min'] = np.min(self._data[k])
        stats['max'] = np.max(self._data[k])
        return stats

    def close(self):
        """
        Run before terminating to make sure all logs are flushed
        """
        if self._tb_logger is not None:
            self._tb_logger.close()

        if self._wandb_logger is not None:
            self._wandb_logger.finish()


class custom_tqdm(tqdm):
    """
    Small extension to tqdm to make a few changes from default behavior.
    By default tqdm writes to stderr. Instead, we change it to write
    to stdout.
    """
    def __init__(self, *args, **kwargs):
        assert "file" not in kwargs
        super(custom_tqdm, self).__init__(*args, file=sys.stdout, **kwargs)


@contextmanager
def silence_stdout():
    """
    This contextmanager will redirect stdout so that nothing is printed
    to the terminal. Taken from the link below:

    https://stackoverflow.com/questions/6735917/redirecting-stdout-to-nothing-in-python
    """
    old_target = sys.stdout
    try:
        with open(os.devnull, "w") as new_target:
            sys.stdout = new_target
            yield new_target
    finally:
        sys.stdout = old_target


def log_warning(message, color="yellow", print_now=True):
    """
    This function logs a warning message by recording it in a global warning buffer.
    The global registry will be maintained until @flush_warnings is called, at
    which point the warnings will get printed to the terminal.

    Args:
        message (str): warning message to display
        color (str): color of message - defaults to "yellow"
        print_now (bool): if True (default), will print to terminal immediately, in
            addition to adding it to the global warning buffer
    """
    global WARNINGS_BUFFER
    buffer_message = colored("ROBOMIMIC WARNING(\n{}\n)".format(textwrap.indent(message, "    ")), color)
    WARNINGS_BUFFER.append(buffer_message)
    if print_now:
        print(buffer_message)


def flush_warnings():
    """
    This function flushes all warnings from the global warning buffer to the terminal and
    clears the global registry.
    """
    global WARNINGS_BUFFER
    for msg in WARNINGS_BUFFER:
        print(msg)
    WARNINGS_BUFFER = []<|MERGE_RESOLUTION|>--- conflicted
+++ resolved
@@ -63,19 +63,15 @@
         if log_wandb:
             import wandb
             import robomimic.macros as Macros
-            
+
             # set up wandb api key if specified in macros
             if Macros.WANDB_API_KEY is not None:
                 os.environ["WANDB_API_KEY"] = Macros.WANDB_API_KEY
 
             assert Macros.WANDB_ENTITY is not None, "WANDB_ENTITY macro is set to None." \
                     "\nSet this macro in {base_path}/macros_private.py" \
-<<<<<<< HEAD
-                    "\nIf this file does not exist, first run {base_path}/scripts/setup_macros.py".format(base_path=robomimic.__path__[0])
-=======
                     "\nIf this file does not exist, first run python {base_path}/scripts/setup_macros.py".format(base_path=robomimic.__path__[0])
->>>>>>> b4f2d173
-            
+
             # attempt to set up wandb 10 times. If unsuccessful after these trials, don't use wandb
             num_attempts = 10
             for attempt in range(num_attempts):
@@ -144,11 +140,7 @@
                     if log_stats:
                         stats = self.get_stats(k)
                         for (stat_k, stat_v) in stats.items():
-<<<<<<< HEAD
-                            self._wandb_logger.log({stat_k: stat_v}, step=epoch)
-=======
                             self._wandb_logger.log({"{}/{}".format(k, stat_k): stat_v}, step=epoch)
->>>>>>> b4f2d173
                 elif data_type == 'image':
                     raise NotImplementedError
             except Exception as e:
